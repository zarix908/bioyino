--- conflicted
+++ resolved
@@ -221,15 +221,11 @@
 
 impl MgmtClient {
     pub fn new(log: Logger, address: SocketAddr, command: MgmtCommand) -> Self {
-<<<<<<< HEAD
-        Self { log: log.new(o!("source"=>"management-client", "server"=>format!("{}", address.clone()))), address, command }
-=======
         Self {
             log: log.new(o!("source"=>"management-client", "server"=>format!("{}", address.clone()))),
             address,
             command,
         }
->>>>>>> 19a7f0a1
     }
 }
 
@@ -255,16 +251,6 @@
                     Err(e) => Box::new(err(MgmtError::Http(e))),
                     Ok(resp) => {
                         if resp.status() == StatusCode::OK {
-<<<<<<< HEAD
-                            let body = resp.into_body().concat2().map_err(|e| MgmtError::Http(e)).map(move |body| match serde_json::from_slice::<ServerStatus>(&*body) {
-                                Ok(status) => {
-                                    println!("{:?}", status);
-                                }
-                                Err(e) => {
-                                    println!("Error parsing server response: {}", e.to_string());
-                                }
-                            });
-=======
                             let body =
                                 resp.into_body()
                                     .concat2()
@@ -277,7 +263,6 @@
                                             println!("Error parsing server response: {}", e.to_string());
                                         }
                                     });
->>>>>>> 19a7f0a1
                             Box::new(body) as Box<dyn Future<Item = (), Error = MgmtError>>
                         } else {
                             Box::new(ok(warn!(clog, "Bad status returned from server: {:?}", resp)))
@@ -298,16 +283,6 @@
                     Err(e) => Box::new(err(MgmtError::Http(e))),
                     Ok(resp) => {
                         if resp.status() == StatusCode::OK {
-<<<<<<< HEAD
-                            let body = resp.into_body().concat2().map_err(|e| MgmtError::Http(e)).map(move |body| match serde_json::from_slice::<ServerStatus>(&*body) {
-                                Ok(status) => {
-                                    println!("New server state: {:?}", status);
-                                }
-                                Err(e) => {
-                                    println!("Error parsing server response: {}", e.to_string());
-                                }
-                            });
-=======
                             let body =
                                 resp.into_body()
                                     .concat2()
@@ -320,7 +295,6 @@
                                             println!("Error parsing server response: {}", e.to_string());
                                         }
                                     });
->>>>>>> 19a7f0a1
                             Box::new(body) as Box<dyn Future<Item = (), Error = MgmtError>>
                         } else {
                             Box::new(ok(warn!(clog, "Bad status returned from server: {:?}", resp)))
@@ -396,9 +370,6 @@
             client.into_future().map_err(|e| panic!("{:?}", e)).map(move |_| {
                 // ensure state has changed
                 let state = ServerStatus::new();
-<<<<<<< HEAD
-                assert_eq!(state, ServerStatus { consensus_status: ConsensusState::Enabled, leader_status: true })
-=======
                 assert_eq!(
                     state,
                     ServerStatus {
@@ -406,7 +377,6 @@
                         leader_status: true
                     }
                 )
->>>>>>> 19a7f0a1
             })
         });
         runtime.spawn(delayed);
