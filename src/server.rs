use std::collections::hash_map::DefaultHasher;
use std::collections::HashMap;
use std::hash::{Hash, Hasher};
use std::net::SocketAddr;
use std::sync::atomic::{AtomicBool, Ordering};
use std::sync::Arc;

use {DROPS, INGRESS};

use bytes::{BufMut, BytesMut};
use futures::sync::mpsc;
use futures::{Future, IntoFuture, Sink};
use tokio::executor::current_thread::spawn;
use tokio::net::UdpSocket;

use config::System;
use task::Task;

#[derive(Debug)]
pub struct StatsdServer {
    socket: UdpSocket,
    chans: Vec<mpsc::Sender<Task>>,
    bufmap: HashMap<SocketAddr, BytesMut>,
    config: Arc<System>,
    bufsize: usize,
    recv_counter: usize,
    next: usize,
    readbuf: BytesMut,
    flush_flags: Arc<Vec<AtomicBool>>,
    thread_idx: usize,
}

impl StatsdServer {
    pub(crate) fn new(
        socket: UdpSocket,
        chans: Vec<mpsc::Sender<Task>>,
        bufmap: HashMap<SocketAddr, BytesMut>,
        config: Arc<System>,
        bufsize: usize,
        recv_counter: usize,
        next: usize,
        readbuf: BytesMut,
        flush_flags: Arc<Vec<AtomicBool>>,
        thread_idx: usize,
    ) -> Self {
        Self {
            socket,
            chans,
            bufmap,
            config,
            bufsize,
            recv_counter,
            next,
            readbuf,
            flush_flags,
            thread_idx,
        }
    }
}

impl IntoFuture for StatsdServer {
    type Item = ();
    type Error = ();
    type Future = Box<Future<Item = Self::Item, Error = ()>>;

    fn into_future(self) -> Self::Future {
        let Self {
            socket,
            chans,
            mut bufmap,
            config,
            bufsize,
            mut recv_counter,
            mut next,
            readbuf,
            flush_flags,
            thread_idx,
        } = self;

        let future = socket
            .recv_dgram(readbuf)
            .map_err(|e| println!("error receiving UDP packet {:?}", e))
            .and_then(move |(socket, received, size, addr)| {
                INGRESS.fetch_add(1, Ordering::Relaxed);
                if size == 0 {
                    return Ok(());
                }

                {
                    let buf = bufmap
                        .entry(addr)
                        .or_insert(BytesMut::with_capacity(config.network.buffer_flush_length));
                    recv_counter += size;
                    buf.put(&received[0..size]);
                }

                let flush = flush_flags
                    .get(thread_idx)
                    .unwrap()
                    .swap(false, Ordering::SeqCst);

                if recv_counter >= config.network.buffer_flush_length || flush {
                    bufmap
                        .drain()
                        .map(|(addr, buf)| {
                            let mut hasher = DefaultHasher::new();
                            addr.hash(&mut hasher);
                            let ahash = hasher.finish();
                            let chan = if config.metrics.consistent_parsing {
                                let chlen = chans.len();
                                chans[ahash as usize % chlen].clone()
                            } else {
                                if next >= chans.len() {
                                    next = 1;
                                    chans[0].clone()
                                } else {
                                    next = next + 1;
                                    chans[next].clone()
                                }
                            };

                            spawn(
                                chan.send(Task::Parse(ahash, buf))
                                    .map_err(|_| {
                                        DROPS.fetch_add(1, Ordering::Relaxed);
                                    }).map(|_| ()),
                            )
                        }).last();

                    spawn(
<<<<<<< HEAD
                        chan.send(Task::Parse(buf.freeze()))
                            .map_err(|_| {
                                DROPS.fetch_add(1, Ordering::Relaxed);
                            })
                            .and_then(move |_| {
                                StatsdServer::new(
                                    socket,
                                    chans,
                                    newbuf,
                                    buf_queue_size,
                                    bufsize,
                                    next,
                                    received,
                                    buf_queue_size,
                                ).into_future()
                            }),
=======
                        StatsdServer::new(
                            socket,
                            chans,
                            bufmap,
                            config,
                            bufsize,
                            0,
                            next,
                            received,
                            flush_flags,
                            thread_idx,
                        ).into_future(),
>>>>>>> bf5f7067
                    );
                } else {
                    spawn(
                        StatsdServer::new(
                            socket,
                            chans,
                            bufmap,
                            config,
                            bufsize,
                            recv_counter,
                            next,
                            received,
                            flush_flags,
                            thread_idx,
                        ).into_future(),
                    );
                }
                Ok(())
            });
        Box::new(future)
    }
}<|MERGE_RESOLUTION|>--- conflicted
+++ resolved
@@ -128,24 +128,6 @@
                         }).last();
 
                     spawn(
-<<<<<<< HEAD
-                        chan.send(Task::Parse(buf.freeze()))
-                            .map_err(|_| {
-                                DROPS.fetch_add(1, Ordering::Relaxed);
-                            })
-                            .and_then(move |_| {
-                                StatsdServer::new(
-                                    socket,
-                                    chans,
-                                    newbuf,
-                                    buf_queue_size,
-                                    bufsize,
-                                    next,
-                                    received,
-                                    buf_queue_size,
-                                ).into_future()
-                            }),
-=======
                         StatsdServer::new(
                             socket,
                             chans,
@@ -158,7 +140,6 @@
                             flush_flags,
                             thread_idx,
                         ).into_future(),
->>>>>>> bf5f7067
                     );
                 } else {
                     spawn(
