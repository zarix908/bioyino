--- conflicted
+++ resolved
@@ -1,10 +1,6 @@
 [package]
 name = "bioyino"
-<<<<<<< HEAD
-version = "0.7.2"
-=======
 version = "0.8.0"
->>>>>>> 9301c956
 authors = ["Sergey Noskov aka Albibek <albibek@gmail.com>"]
 description = "StatsD-compatible, high-performance, fault-tolerant metric aggregator"
 edition = "2018"
